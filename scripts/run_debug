--- conflicted
+++ resolved
@@ -60,11 +60,8 @@
         # It's a file, but is it an executable or a script?
         if os.access(str(file_path), os.X_OK): # an executable
             run_command = str(file_path)
-<<<<<<< HEAD
             file_path = pathlib.Path()
-=======
-            debug_type = cppdbg
->>>>>>> fe3930a8
+            debug_type = "cppdbg"
         else: # not an executable
             if file_path.suffix == ".py": # python script
                 run_command = str(file_path)
