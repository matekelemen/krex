--- conflicted
+++ resolved
@@ -9,30 +9,16 @@
     },
     "solver_settings": {
         "time_stepping": {
-<<<<<<< HEAD
-            "time_step": 5e-3
-=======
             "time_step": 1e-3
->>>>>>> 20c3cef0
         },
         "solver_type": "Static",
         "model_part_name": "root",
         "domain_size": 2,
         "echo_level": 1,
-<<<<<<< HEAD
-        "analysis_type": "non_linear",
-        "max_iteration" : 1e2,
-        "solving_strategy_settings" : {
-            "type" : "newton_raphson"
-        },
-        "reform_dofs_at_each_step" : true,
-        "move_mesh_flag" : false,
-=======
         "analysis_type": "linear",
         "reform_dofs_at_each_step" : true,
         "move_mesh_flag" : false,
         "max_iteration" : 5e1,
->>>>>>> 20c3cef0
         "model_import_settings": {
             "input_type": "mdpa",
             "input_filename" : "mesh"
@@ -40,17 +26,9 @@
         "material_import_settings": {
             "materials_filename": "materials.json"
         },
-<<<<<<< HEAD
-        "convergence_criterion": "residual_criterion",
-        "displacement_relative_tolerance": 1e-8,
-        "displacement_absolute_tolerance": 1e-10,
-        "residual_relative_tolerance" : 1e-8,
-        "residual_absolute_tolerance" : 1e-10
-=======
         "convergence_criterion": "displacement_criterion",
         "displacement_relative_tolerance": 1e-9,
         "displacement_absolute_tolerance": 1e-12
->>>>>>> 20c3cef0
         ,
         "builder_and_solver_settings" : {
             "use_block_builder" : true,
@@ -95,11 +73,7 @@
                     "interval": [
                         0.0, "End"
                     ],
-<<<<<<< HEAD
-                    "modulus": "2e-1 * t",
-=======
                     "modulus": "t",
->>>>>>> 20c3cef0
                     "direction": [-1, 6, 0]
                 }
             }
