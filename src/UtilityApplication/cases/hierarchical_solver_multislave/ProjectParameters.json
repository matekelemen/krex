--- conflicted
+++ resolved
@@ -144,8 +144,6 @@
             }
         ],
         "list_other_processes": [
-<<<<<<< HEAD
-=======
             {
                 "Parameters" : {
                     "model_part_name" : "root",
@@ -157,7 +155,6 @@
                 "python_module" : "plot_restriction_process",
                 "process_name" : "PlotRestrictionProcess"
             }
->>>>>>> f4c06130
         ]
     },
     "output_processes": {
